--- conflicted
+++ resolved
@@ -31,11 +31,7 @@
 python main.py --model ALSTM --epochs 187 --emsize 400 --nhid 1500 --nlayers 2 --npar 100 --dropouth 0.25 --dropoute 0.16 --dropouti 0.6 --dropouto 0.6 --dropouta 0.1 --wdecay 1e-6 --var-seq --seq-len 70 --batch_size 20 --cut-steps 80 160 200 --cut-rate 10 --save --data data/wikitext-2
 ```
 
-<<<<<<< HEAD
-This will give you val / test scores of ``67.5`` / ``64.8``.
-=======
 This will give you val / test scores of ``67.5`` / ``64.5``.
->>>>>>> 1817925f
 
 The API for the language model is the same as that of the [AWD-LSTM](https://github.com/salesforce/awd-lstm-lm), so you can use any post-processing scripts they have, such as fine tuning, adding a [neural cache](https://arxiv.org/abs/1612.04426) or generating samples. 
 
